"""Test suite for abdi_processrepo."""

import contextlib
import types
import unittest

import phlcon_differential
import phldef_conduit
import phlmail_mocksender
import phlsys_pluginmanager

import abdmail_mailer
import abdt_branchmock
import abdt_conduitmock
import abdt_exception
import abdt_naming
import abdt_reporeporter
import abdtst_devphabgit

import abdi_processrepo

#==============================================================================
#                                   TEST PLAN
#------------------------------------------------------------------------------
# Here we detail the things we are concerned to test and specify which tests
# cover those concerns.
#
# Concerns:
# [ A] processUpdateRepo can handle the case of no branches
# [ B] processUpdateRepo can create, update and land an uncomplicated review
# [ C] processUpdateRepo can handle a review without test plan
# [ D] processUpdateRepo can handle a review being closed unexpectedly
# [ E] processUpdateRepo can handle a review without initial valid base
# [ F] processUpdateRepo can handle a review without initial author
# [ G] processUpdateRepo can handle a review without commits on branch
# [ H] processUpdateRepo can abandon a review when the branch disappears
# [ I] processUpdateRepo can handle a review with merge conflicts
# [ J] processUpdateRepo can handle a diff that's too big
# [ K] processUpdateRepo can report an exception during branch processing
# [ B] processUpdateRepo doesn't leave the current branch set after processing
# [  ] processUpdateRepo can handle a review without commits in repo
# [  ] processUpdateRepo will comment on a bad branch if the error has changed
#------------------------------------------------------------------------------
# Tests:
# [ A] test_A_Breathing
# [ B] test_B_Uncomplicated
# [ C] test_C_NoTestPlan
# [ D] test_D_UnexpectedClose
# [ E] test_E_InvalidBaseBranch
# [ F] test_F_NoInitialAuthor
# [ G] test_G_NoCommitsOnBranch
# [ H] test_H_AbandonRemovedBranch
# [ I] test_I_MergeConflicts
# [ J] test_J_DiffTooBig
# [ K] test_K_ExceptionDuringProcessing
#==============================================================================


class Test(unittest.TestCase):

    def __init__(self, data):
        super(Test, self).__init__(data)
        self.conduit_data = None
        self.conduit = None
        self.mock_sender = None
        self.mailer = None
        self.plugin_manager = None
        self.reporter = None
        self.reporter_try = None
        self.reporter_ok = None

    def setUp(self):
        self.conduit_data = abdt_conduitmock.ConduitMockData()
        self.conduit = abdt_conduitmock.ConduitMock(self.conduit_data)
        self.mock_sender = phlmail_mocksender.MailSender()
        self.mailer = abdmail_mailer.Mailer(
            self.mock_sender,
            ["admin@server.test"],
            "http://server.fake/testrepo.git",
            "http://phabricator.server.fake/")
        self.plugin_manager = phlsys_pluginmanager.PluginManager([], [])
        self.reporter_try = {}
        self.reporter_ok = {}
        self.reporter = abdt_reporeporter.RepoReporter(
            'abdi_processrepo__t:Test repo',
            'http://my.phabricator/{review}',
            'http://my.git/gitweb?p=r.git;a=log;h=refs/heads/{branch}',
            abdt_reporeporter.SharedDictOutput(self.reporter_try),
            abdt_reporeporter.SharedDictOutput(self.reporter_ok))

    def tearDown(self):
        pass

    def _process_branches(self, branches):
        with contextlib.closing(self.reporter):
            abdi_processrepo.process_branches(
                branches,
                self.conduit,
                self.mailer,
                self.plugin_manager,
                self.reporter)

    def test_A_Breathing(self):
        self._process_branches([])
        self.assertTrue(self.mock_sender.is_empty())
        self.assertTrue(self.conduit_data.is_unchanged())

    def test_B_Uncomplicated(self):
        branch, branch_data = abdt_branchmock.create_simple_new_review()
        self._process_branches([branch])
        self.assertFalse(branch.is_status_bad())
        self.assertTrue(self.mock_sender.is_empty())
        self.assertFalse(self.conduit_data.is_unchanged())
        self.assertEqual(len(self.conduit_data.revisions), 1)
        self.assertFalse(
            self.reporter_try[abdt_reporeporter.REPO_ATTRIB_STATUS_BRANCH])

        self.conduit_data.accept_the_only_review()
        self.conduit_data.set_unchanged()
        self._process_branches([branch])
        self.assertEqual(len(self.conduit_data.revisions), 1)
        self.assertTrue(self.conduit_data.revisions[0].is_closed())
        self.assertTrue(self.mock_sender.is_empty())
        self.assertFalse(self.conduit_data.is_unchanged())
        self.assertTrue(branch.is_new())
        self.assertFalse(
            self.reporter_try[abdt_reporeporter.REPO_ATTRIB_STATUS_BRANCH])

    def test_C_NoTestPlan(self):
        branch, branch_data = abdt_branchmock.create_simple_new_review()

        def error_parse_commit_message(self, unused_message):
            return phlcon_differential.ParseCommitMessageResponse(
                fields=None, errors=["FAKE ERROR"])

        regular_parse = self.conduit.parse_commit_message
        self.conduit.parse_commit_message = types.MethodType(
            error_parse_commit_message, self.conduit)

        self._process_branches([branch])

        self.assertEqual(len(self.conduit_data.revisions), 1)
        self.assertFalse(self.conduit_data.revisions[0].is_closed())
        self.assertTrue(self.mock_sender.is_empty())
        self.assertFalse(self.conduit_data.is_unchanged())
        self.assertTrue(branch.is_status_bad())

        self.conduit.parse_commit_message = regular_parse
        self.conduit_data.set_unchanged()
        branch_data.has_new_commits = True

        self.conduit_data.accept_the_only_review()
        self._process_branches([branch])

        self.assertEqual(len(self.conduit_data.revisions), 1)
        self.assertTrue(self.conduit_data.revisions[0].is_closed())
        self.assertTrue(self.mock_sender.is_empty())
        self.assertFalse(self.conduit_data.is_unchanged())

    def test_D_UnexpectedClose(self):
        branch, branch_data = abdt_branchmock.create_simple_new_review()
        self._process_branches([branch])

        revision = self.conduit_data.get_revision(branch_data.revision_id)
        revision.set_closed()
        branch_data.has_new_commits = True

        self._process_branches([branch])
        self.assertTrue(branch.is_status_bad())

    def test_E_InvalidBaseBranch(self):
        # set base to invalid
        branch, branch_data = abdt_branchmock.create_new_review_invalid_base()
        self._process_branches([branch])
        self.assertTrue(branch.is_status_bad())

        # set base ok again
        branch_data.is_base_ok = True
        self._process_branches([branch])
        self.assertFalse(branch.is_status_bad())

        # set base bad again
        branch_data.is_base_ok = False
        branch_data.has_new_commits = True
        self._process_branches([branch])
        self.assertTrue(branch.is_status_bad())

    def test_F_NoInitialAuthor(self):
        branch, branch_data = abdt_branchmock.create_review_no_initial_author()
        self._process_branches([branch])
        self.assertTrue(branch.is_status_bad_pre_review())

        # we must have sent a message to warn about the user
        self.assertFalse(self.mock_sender.is_empty())

        # no review will have been created
        self.assertTrue(self.conduit_data.is_unchanged())

        # fix the user details and process
        branch_data.names_emails = abdt_branchmock.create_ok_names_emails()
        branch_data.has_new_commits = True
        self._process_branches([branch])
        self.assertFalse(branch.is_status_bad())

        # check that a review was created
        self.assertFalse(self.conduit_data.is_unchanged())
        self.assertEqual(len(self.conduit_data.revisions), 1)

    def test_G_NoCommitsOnBranch(self):
        branch, branch_data = abdt_branchmock.create_review_no_commits()
        self._process_branches([branch])
        self.assertTrue(branch.is_status_bad())

    def test_H_AbandonRemovedBranch(self):
        branch, branch_data = abdt_branchmock.create_review_removed()
        self._process_branches([branch])
        self.assertTrue(branch.is_null())

        # TODO: should probably abandon the review too, if the branch goes
        # self.assertTrue(
        #     self.conduit_data.get_the_only_revision().is_abandoned())

    def test_I_MergeConflicts(self):

        def error_land(self, unused_name, unused_email, unused_message):
            raise abdt_exception.LandingException(
                'landing exception',
                '<review branch name>',
                '<base branch name>')

        # create review ok
        branch, branch_data = abdt_branchmock.create_simple_new_review()
        self._process_branches([branch])

        # fail to land
        old_land = branch.land
        branch.land = types.MethodType(error_land, branch)
        self.conduit_data.accept_the_only_review()
        self._process_branches([branch])
        self.assertTrue(branch.is_status_bad_land())

        # fix the landing error
        branch.land = old_land
        branch_data.has_new_commits = True

        # land ok
        self.conduit_data.accept_the_only_review()
        self._process_branches([branch])
        self.assertTrue(branch.is_null())

    def test_J_DiffTooBig(self):

        def error_diff(self):
            raise abdt_exception.LargeDiffException("diff too big", 100, 10)

        # fail to create review
        branch, branch_data = abdt_branchmock.create_simple_new_review()
        old_diff = branch.make_raw_diff
        branch.make_raw_diff = types.MethodType(error_diff, branch)
        self._process_branches([branch])
        self.assertFalse(branch.is_status_bad_pre_review())
        self.assertFalse(branch.is_status_bad_land())
        self.assertTrue(branch.is_status_bad())

        # fix the large diff
        branch.make_raw_diff = old_diff
        branch_data.has_new_commits = True

        # update the review ok
        self._process_branches([branch])
        self.assertFalse(branch.is_status_bad())

        # land ok
        self.conduit_data.accept_the_only_review()
        self._process_branches([branch])
        self.assertTrue(branch.is_null())

    def test_K_ExceptionDuringProcessing(self):

        class test_K_ExceptionDuringProcessing_Exception(Exception):
            pass

        def error_diff(self):
            raise test_K_ExceptionDuringProcessing_Exception()

        # fail to create review
        branch, branch_data = abdt_branchmock.create_simple_new_review()
        branch.make_raw_diff = types.MethodType(error_diff, branch)

        # make sure it raises our exception
        self.assertRaises(
            test_K_ExceptionDuringProcessing_Exception,
            self._process_branches,
            [branch])

        # make sure the current branch is set in the report
        self.assertEqual(
            self.reporter_try[abdt_reporeporter.REPO_ATTRIB_STATUS_BRANCH],
            branch.review_branch_name())


# factors affecting a review:
#  age of the revisions
#  editing the review page
#  new revisions on the review branch
#  rewriting history on the review branch
#  author names
#  author accounts
#  base branch
#  availability of the git repo
#  availability of the phabricator instance


class OldTest(unittest.TestCase):

    def __init__(self, data):
        super(OldTest, self).__init__(data)
        self.reviewer = phldef_conduit.ALICE.user
        self.author_account = phldef_conduit.BOB
        self.conduit = None
        self.clone = None
        self.dev_phab = None
        self.mailer = None
        self.mock_sender = None
        self.plugin_manager = None
        self.reporter = None
        self.reporter_try = None
        self.reporter_ok = None

    def setUp(self):
        self.dev_phab = abdtst_devphabgit.Collaboration(
            self.author_account, phldef_conduit.PHAB)

        self.clone = self.dev_phab.clone

        self.dev_phab.dev_commit_new_file("README")
        self.dev_phab.dev_push_branch("master")
        self.dev_phab.phab_fetch()

        self.reporter_try = {}
        self.reporter_ok = {}
        self.reporter = abdt_reporeporter.RepoReporter(
            'abdi_processrepo__t:OldTest repo',
            'http://my.phabricator/{review}',
            'http://my.git/gitweb?p=r.git;a=log;h=refs/heads/{branch}',
            abdt_reporeporter.SharedDictOutput(self.reporter_try),
            abdt_reporeporter.SharedDictOutput(self.reporter_ok))

        # sys_conduit = phlsys_conduit.Conduit(
        #     phldef_conduit.TEST_URI,
        #     phldef_conduit.PHAB.user,
        #     phldef_conduit.PHAB.certificate)

        # self.conduit = abdt_conduit.Conduit(sys_conduit)
        self.conduit = abdt_conduitmock.ConduitMock()

        self.mock_sender = phlmail_mocksender.MailSender()
        self.mailer = abdmail_mailer.Mailer(
            self.mock_sender,
            ["admin@server.test"],
            "http://server.fake/testrepo.git",
            "http://phabricator.server.fake/")
        # Default behavior is to not test with plugins
        self.plugin_manager = phlsys_pluginmanager.PluginManager([], [])

    def _phabUpdate(self):
        self.dev_phab.phab_fetch()
        abdi_processrepo.process_branches(
            self.clone.get_managed_branches(), self.conduit,
            self.mailer, self.plugin_manager, self.reporter)

    def _phabUpdateWithExpectationsHelper(
            self, total=None, bad=None, emails=None):
        abdi_processrepo.process_branches(
            self.clone.get_managed_branches(), self.conduit,
            self.mailer, self.plugin_manager, self.reporter)
        if total is not None:
            self.assertEqual(
                self.dev_phab.count_phab_working_branches(), total)
        if bad is not None:
            self.assertEqual(
                self.dev_phab.count_phab_bad_working_branches(), bad)
        if emails is not None:
            self.assertEqual(len(self.mock_sender.mails), emails)

    def _phabUpdateWithExpectations(self, total=None, bad=None, emails=None):
        self.dev_phab.phab_fetch()

        # multiple updates should have the same result if we are
        # not fetching and assuming the data in Phabricator
        # doesn't change.
        self._phabUpdateWithExpectationsHelper(total, bad, emails)
        self._phabUpdateWithExpectationsHelper(total, bad, emails)
        self._phabUpdateWithExpectationsHelper(total, bad, emails)

    def _devSetAuthorAccount(self, account):
        self.dev_phab.dev_clone.set_name_email(account.user, account.email)

    def _phabSetAuthorAccount(self, account):
        self.clone.set_name_email(account.user, account.email)

    def _devPushNewFile(
            self, filename, has_reviewer=True, has_plan=True, contents=""):
        reviewer = self.reviewer if has_reviewer else None
        plan = "testplan" if has_plan else None
        self.dev_phab.dev_commit_new_file(filename, plan, reviewer, contents)
        self.dev_phab.dev_push()

    def _getTheOnlyReviewId(self):
        branches = self.clone.get_remote_branches()
        wbList = abdt_naming.getWorkingBranches(branches)
        self.assertEqual(len(wbList), 1)
        wb = wbList[0]
        return wb.id

    def _acceptTheOnlyReview(self):
        reviewid = self._getTheOnlyReviewId()
        self.conduit.accept_revision_as_user(reviewid, self.reviewer)

    def _abandonTheOnlyReview(self):
        reviewid = self._getTheOnlyReviewId()
        self.conduit.abandon_revision(reviewid)

    def test_nothingToDo(self):
        # nothing to process
        abdi_processrepo.process_branches(
            self.clone.get_managed_branches(), self.conduit,
            self.mailer, self.plugin_manager, self.reporter)

    def test_simpleWorkflow(self):
        self.dev_phab.dev_checkout_push_new_branch(
            "arcyd-review/simpleWorkflow/master")
        self._devPushNewFile("NEWFILE")
        self._phabUpdateWithExpectations(total=1, bad=0)
        self._devPushNewFile("NEWFILE2")
        self._phabUpdateWithExpectations(total=1, bad=0)
        self._acceptTheOnlyReview()
        self._phabUpdateWithExpectations(total=0, bad=0, emails=0)

    def test_badMsgWorkflow(self):
        self.dev_phab.dev_checkout_push_new_branch(
            "arcyd-review/badMsgWorkflow/master")
        self._devPushNewFile("NEWFILE", has_plan=False)
        self._phabUpdateWithExpectations(total=1, bad=0)
        self._acceptTheOnlyReview()
        self._phabUpdateWithExpectations(total=0, bad=0, emails=0)

    def test_noReviewerWorkflow(self):
        self.dev_phab.dev_checkout_push_new_branch(
            "arcyd-review/noReviewerWorkflow/master")
        self._devPushNewFile("NEWFILE", has_reviewer=False)
        self._phabUpdateWithExpectations(total=1, bad=0)
        self._acceptTheOnlyReview()
        self._phabUpdateWithExpectations(total=0, bad=0, emails=0)

    def test_badBaseWorkflow(self):
        self.dev_phab.dev_checkout_push_new_branch(
            "arcyd-review/badBaseWorkflow/blaster")
        self._devPushNewFile("NEWFILE", has_plan=False)
        self._phabUpdateWithExpectations(total=1, bad=1)

        # delete the bad branch
        self.dev_phab.dev_push_delete_branch(
            "arcyd-review/badBaseWorkflow/blaster")

        self._phabUpdateWithExpectations(total=0, bad=0, emails=0)

    def test_withReservedBranch(self):
        self.dev_phab.dev_checkout_push_new_branch("dev/arcyd/reserve")
        self.dev_phab.dev_checkout_push_new_branch(
            "arcyd-review/reserve/master")
        self._devPushNewFile("reserve")
        self._phabUpdateWithExpectations(total=1, bad=0)
        self._acceptTheOnlyReview()
        self._phabUpdateWithExpectations(total=0, bad=0, emails=0)

    def test_noBaseWorkflow(self):
        self.dev_phab.dev_checkout_push_new_branch(
            "arcyd-review/noBaseWorkflow")
        self._devPushNewFile("NEWFILE", has_plan=False)

        # TODO: handle no base properly
        # self._phabUpdateWithExpectations(total=1, bad=1)

        # delete the bad branch
        self.dev_phab.dev_push_delete_branch("arcyd-review/noBaseWorkflow")

        self._phabUpdateWithExpectations(total=0, bad=0, emails=0)

    # TODO: test_notBasedWorkflow
    # TODO: test_noCommitWorkflow

    def test_badAuthorWorkflow(self):
        self._devSetAuthorAccount(phldef_conduit.NOTAUSER)
        self.dev_phab.dev_checkout_push_new_branch(
            "arcyd-review/badAuthorWorkflow/master")
        self._devPushNewFile("NEWFILE")
        self._phabUpdateWithExpectations(total=1, bad=1, emails=1)
        self._devPushNewFile("NEWFILE2")
        self._phabUpdateWithExpectations(total=1, bad=1, emails=2)
        self.dev_phab.dev_reset_branch_to_master(
            "arcyd-review/badAuthorWorkflow/master")
        self._devSetAuthorAccount(self.author_account)
        self._devPushNewFile("NEWFILE")
        self._phabUpdateWithExpectations(total=1, bad=0, emails=2)
        self._acceptTheOnlyReview()
        self._phabUpdateWithExpectations(total=0, bad=0, emails=2)

    def test_abandonedWorkflow(self):
        self.dev_phab.dev_checkout_push_new_branch(
            "arcyd-review/abandonedWorkflow/master")
        self._devPushNewFile("NEWFILE")
        self._phabUpdateWithExpectations(total=1, bad=0)
        self._abandonTheOnlyReview()
        self._phabUpdateWithExpectations(total=1, bad=0)
        self._devPushNewFile("NEWFILE2")
        self._phabUpdateWithExpectations(total=1, bad=0)
        self._acceptTheOnlyReview()
        self._phabUpdateWithExpectations(total=0, bad=0, emails=0)

    def test_emptyMergeWorkflow(self):
        self.dev_phab.dev_checkout_push_new_branch("temp/emptyMerge/master")
        self._devPushNewFile("NEWFILE")
        self._phabUpdateWithExpectations(total=0, bad=0)

        # move back to master and land a conflicting change
        self.dev_phab.dev_checkout("master")
        self.dev_phab.dev_checkout_push_new_branch(
            "arcyd-review/emptyMerge/master")
        self._devPushNewFile("NEWFILE")
        self._phabUpdateWithExpectations(total=1, bad=0)
        self._acceptTheOnlyReview()
        self._phabUpdateWithExpectations(total=0, bad=0)

        # move back to original and try to push and land
        self.dev_phab.dev_checkout("temp/emptyMerge/master")
        self.dev_phab.dev_checkout_push_new_branch(
            "arcyd-review/emptyMerge2/master")
        self._phabUpdateWithExpectations(total=1, bad=0)
        self._acceptTheOnlyReview()
        self._phabUpdateWithExpectations(total=1, bad=1)

        # 'resolve' by abandoning our change
        self.dev_phab.dev_push_delete_branch("arcyd-review/emptyMerge2/master")
        self._phabUpdateWithExpectations(total=0, bad=0, emails=0)

    def test_mergeConflictWorkflow(self):
        self.dev_phab.dev_checkout_push_new_branch("temp/mergeConflict/master")
        self._devPushNewFile("NEWFILE", contents="hello")
        self._phabUpdateWithExpectations(total=0, bad=0)

        # move back to master and land a conflicting change
        self.dev_phab.dev_checkout("master")
        self.dev_phab.dev_checkout_push_new_branch(
            "arcyd-review/mergeConflict/master")
        self._devPushNewFile("NEWFILE", contents="goodbye")
        self._phabUpdateWithExpectations(total=1, bad=0)
        self._acceptTheOnlyReview()
        self._phabUpdateWithExpectations(total=0, bad=0)

        # move back to original and try to push and land
        self.dev_phab.dev_checkout_push_new_branch(
            "arcyd-review/mergeConflict2/master",
            base="temp/mergeConflict/master")
        self._phabUpdateWithExpectations(total=1, bad=0)
        self._acceptTheOnlyReview()
        self._phabUpdateWithExpectations(total=1, bad=1)

        # 'resolve' by forcing our change through
        print "force our change"
        self.dev_phab.dev_fetch()
        self.dev_phab.dev_merge_keep_ours("origin/master")
        self.dev_phab.dev_push_branch("arcyd-review/mergeConflict2/master")

        print "update again"
        self._phabUpdateWithExpectations(total=1, bad=0)
        self._acceptTheOnlyReview()
        self._phabUpdateWithExpectations(total=0, bad=0, emails=0)

    def test_changeAlreadyMergedOnBase(self):
        self.dev_phab.dev_checkout_push_new_branch("landing_branch")
        self._devPushNewFile("NEWFILE")
        self.dev_phab.dev_checkout_push_new_branch(
            "arcyd-review/alreadyMerged/landing_branch")
        self._phabUpdateWithExpectations(total=1, bad=1)

        # reset the landing branch back to master to resolve
        self.dev_phab.dev_reset_branch_to_master("landing_branch")

        self._phabUpdateWithExpectations(total=1, bad=0)
        self._acceptTheOnlyReview()
        self._phabUpdateWithExpectations(total=0, bad=0, emails=0)

    def test_commandeeredUpdate(self):
        self.dev_phab.dev_checkout_push_new_branch(
            "arcyd-review/commandeeredUpdate/master")
        self._devPushNewFile("NEWFILE")
        self._phabUpdateWithExpectations(total=1, bad=0)

        reviewid = self._getTheOnlyReviewId()
        self.conduit.commandeer_revision_as_user(
            reviewid, phldef_conduit.ALICE.user)

        self._devPushNewFile("NEWFILE2")
        self._phabUpdateWithExpectations(total=1, bad=0)

    def test_commandeeredLand(self):
        self.dev_phab.dev_checkout_push_new_branch(
            "arcyd-review/commandeeredLand/master")
        self._devPushNewFile("NEWFILE")
        self._phabUpdateWithExpectations(total=1, bad=0)
        self._devPushNewFile("NEWFILE2")
        self._phabUpdateWithExpectations(total=1, bad=0)

        reviewid = self._getTheOnlyReviewId()
        self.conduit.commandeer_revision_as_user(
            reviewid, phldef_conduit.PHAB.user)

        self._acceptTheOnlyReview()
        self._phabUpdateWithExpectations(total=0, bad=0, emails=0)

    def test_createHugeReview(self):
        self.dev_phab.dev_checkout_push_new_branch(
            "arcyd-review/createHugeReview/master")
        lots = "h\n" * 1 * 1024 * 1024
        self._devPushNewFile("NEWFILE", contents=lots)
        self._phabUpdateWithExpectations(total=1, bad=1)

    def test_hugeUpdateToReview(self):
        self.dev_phab.dev_checkout_push_new_branch(
            "arcyd-review/hugeUpdateReview/master")
        self._devPushNewFile("NEWFILE")
        self._phabUpdateWithExpectations(total=1, bad=0)
        lots = "h\n" * 1 * 1024 * 1024
        self._devPushNewFile("NEWFILE2", contents=lots)
        self._phabUpdateWithExpectations(total=1, bad=1)
<<<<<<< HEAD
        self._phabUpdateWithExpectations(total=1, bad=1)

    def test_emptyCommit(self):
        self._devCheckoutPushNewBranch("ph-review/repeat/master")
        with phlsys_fs.chdir_context("developer"):
            runCommands("git commit --allow-empty -m test_emptyCommit")
            runCommands("git push origin ph-review/repeat/master")
        self._phabUpdateWithExpectations(total=1, bad=1)

    # TODO: test landing when origin has been updated underneath us
    # TODO: test landing when dependent review hasn't been landed
=======
>>>>>>> 62bf7716

    def tearDown(self):
        self.dev_phab.close()

#------------------------------------------------------------------------------
# Copyright (C) 2012 Bloomberg L.P.
#
# Permission is hereby granted, free of charge, to any person obtaining a copy
# of this software and associated documentation files (the "Software"), to
# deal in the Software without restriction, including without limitation the
# rights to use, copy, modify, merge, publish, distribute, sublicense, and/or
# sell copies of the Software, and to permit persons to whom the Software is
# furnished to do so, subject to the following conditions:
#
# The above copyright notice and this permission notice shall be included in
# all copies or substantial portions of the Software.
#
# THE SOFTWARE IS PROVIDED "AS IS", WITHOUT WARRANTY OF ANY KIND, EXPRESS OR
# IMPLIED, INCLUDING BUT NOT LIMITED TO THE WARRANTIES OF MERCHANTABILITY,
# FITNESS FOR A PARTICULAR PURPOSE AND NONINFRINGEMENT.  IN NO EVENT SHALL THE
# AUTHORS OR COPYRIGHT HOLDERS BE LIABLE FOR ANY CLAIM, DAMAGES OR OTHER
# LIABILITY, WHETHER IN AN ACTION OF CONTRACT, TORT OR OTHERWISE, ARISING
# FROM, OUT OF OR IN CONNECTION WITH THE SOFTWARE OR THE USE OR OTHER DEALINGS
# IN THE SOFTWARE.
#------------------------------- END-OF-FILE ----------------------------------<|MERGE_RESOLUTION|>--- conflicted
+++ resolved
@@ -634,20 +634,13 @@
         lots = "h\n" * 1 * 1024 * 1024
         self._devPushNewFile("NEWFILE2", contents=lots)
         self._phabUpdateWithExpectations(total=1, bad=1)
-<<<<<<< HEAD
+
+    def test_emptyCommit(self):
+        self.dev_phab.dev_checkout_push_new_branch(
+            "arcyd-review/emptyCommit/master")
+        self.dev_phab.dev_commit_allow_empty('emptyCommit')
+        self.dev_phab.dev_push()
         self._phabUpdateWithExpectations(total=1, bad=1)
-
-    def test_emptyCommit(self):
-        self._devCheckoutPushNewBranch("ph-review/repeat/master")
-        with phlsys_fs.chdir_context("developer"):
-            runCommands("git commit --allow-empty -m test_emptyCommit")
-            runCommands("git push origin ph-review/repeat/master")
-        self._phabUpdateWithExpectations(total=1, bad=1)
-
-    # TODO: test landing when origin has been updated underneath us
-    # TODO: test landing when dependent review hasn't been landed
-=======
->>>>>>> 62bf7716
 
     def tearDown(self):
         self.dev_phab.close()
