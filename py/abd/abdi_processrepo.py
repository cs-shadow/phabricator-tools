"""abd automates the creation and landing of reviews from branches."""
# =============================================================================
# CONTENTS
# -----------------------------------------------------------------------------
# abdi_processrepo
#
# Public Functions:
#   create_review
#   create_differential_review
#   update_review
#   update_in_review
#   land
#   create_failed_review
#   try_create_review
#   process_updated_branch
#   process_abandoned_branch
#   process_branches
#
# -----------------------------------------------------------------------------
# (this contents block is generated, edits will be lost)
# =============================================================================

import abdcmnt_commenter
import abdt_branch
import abdt_conduitgit
import abdt_exception

_DEFAULT_TEST_PLAN = "I DIDNT TEST"


def create_review(conduit, branch, plugin_manager):
    plugin_manager.hook(
        "before_create_review",
        {"conduit": conduit, "branch": branch})

    branch.verify_review_branch_base()

    # TODO: we should also cc other users on the branch
    # TODO: if there are emails that don't match up to users then we should
    #       note that on the review and perhaps use the mailer to notify them
    name, email, user = abdt_conduitgit.getPrimaryNameEmailAndUserFromBranch(
        conduit, branch)

    print "- author: " + user

    used_default_test_plan = False

    parsed = abdt_conduitgit.getFieldsFromBranch(conduit, branch)
    if parsed.errors:
        used_default_test_plan = True
        parsed = abdt_conduitgit.getFieldsFromBranch(
            conduit, branch, _DEFAULT_TEST_PLAN)
        if parsed.errors:
            print parsed
            raise abdt_exception.CommitMessageParseException(
                errors=parsed.errors,
                fields=parsed.fields,
<<<<<<< HEAD
                digest=makeMessageDigest(
                    clone,
                    review_branch.remote_base,
                    review_branch.remote_branch))

    rawDiff = phlgit_diff.raw_diff_range(
        clone,
        review_branch.remote_base,
        review_branch.remote_branch,
        _DIFF_CONTEXT_LINES)

    # if the diff is too big then regen with less context
    if len(rawDiff) >= MAX_DIFF_SIZE:
        rawDiff = phlgit_diff.raw_diff_range(
            clone,
            review_branch.remote_base,
            review_branch.remote_branch,
            _LESS_DIFF_CONTEXT_LINES)

    # if the diff is still too big then regen with no context
    if len(rawDiff) >= MAX_DIFF_SIZE:
        rawDiff = phlgit_diff.raw_diff_range(
            clone, review_branch.remote_base, review_branch.remote_branch)

    # if the diff is still too big then error
    if len(rawDiff) >= MAX_DIFF_SIZE:
        raise abdt_exception.LargeDiffException(
            "diff too big", len(rawDiff), MAX_DIFF_SIZE)

    if not rawDiff:
        raise abdt_exception.AbdUserException("no difference to review")

    revisionid = createDifferentialReview(
        conduit, user, parsed, gitContext, review_branch, rawDiff)

    if used_default_test_plan:
        commenter = abdcmnt_commenter.Commenter(conduit, revisionid)
        commenter.usedDefaultTestPlan(review_branch.branch, _DEFAULT_TEST_PLAN)

=======
                digest=branch.make_message_digest())
>>>>>>> 62bf7716

    rawDiff = branch.make_raw_diff()

    revisionid = create_differential_review(
        conduit, user, parsed, branch, rawDiff)

    commenter = abdcmnt_commenter.Commenter(conduit, revisionid)

    if used_default_test_plan:
        commenter.usedDefaultTestPlan(
            branch.review_branch_name(), _DEFAULT_TEST_PLAN)

    plugin_manager.hook(
        "after_create_review",
        {"parsed": parsed, "conduit": conduit, "branch": branch,
            "rawDiff": rawDiff, "commenter": commenter}
    )


def create_differential_review(conduit, user, parsed, branch, raw_diff):
    print "- creating revision"
    revision_id = conduit.create_revision_as_user(
        raw_diff, parsed.fields, user)
    print "- created " + str(revision_id)
    branch.mark_ok_new_review(revision_id)

    print "- commenting on " + str(revision_id)
    commenter = abdcmnt_commenter.Commenter(conduit, revision_id)
    commenter.createdReview(
        branch.get_repo_name(),
        branch.review_branch_name(),
        branch.base_branch_name(),
        branch.get_browse_url())

    return revision_id


def update_review(conduit, branch):
    if branch.has_new_commits():
        print "changes on branch"
        branch.verify_review_branch_base()
        update_in_review(conduit, branch)
    elif branch.is_status_bad() and not branch.is_status_bad_land():
        try:
            print "try updating bad branch"
            branch.verify_review_branch_base()
            update_in_review(conduit, branch)
        except abdt_exception.AbdUserException:
            print "still bad"

    if not branch.is_status_bad():
        if conduit.is_review_accepted(branch.review_id_or_none()):
            branch.verify_review_branch_base()
            land(conduit, branch)
            # TODO: we probably want to do a better job of cleaning up locally
        else:
            print "do nothing"


def update_in_review(conduit, branch):
    print "update_in_review"

    print "- creating diff"
<<<<<<< HEAD
    rawDiff = phlgit_diff.raw_diff_range(
        clone, wb.remote_base, remoteBranch, _DIFF_CONTEXT_LINES)
    if not rawDiff:
        raise abdt_exception.AbdUserException(
            "no difference from " + wb.base + " to " + wb.branch)

    # if the diff is too big then regen with less context
    # used_less_context = False
    if len(rawDiff) >= MAX_DIFF_SIZE:
        # used_less_context = True
        rawDiff = phlgit_diff.raw_diff_range(
            clone, wb.remote_base, remoteBranch, _LESS_DIFF_CONTEXT_LINES)

    # if the diff is still too big then regen with no context
    # used_no_context = False
    if len(rawDiff) >= MAX_DIFF_SIZE:
        # used_no_context = True
        rawDiff = phlgit_diff.raw_diff_range(
            clone, wb.remote_base, remoteBranch)

    # if the diff is still too big then error
    if len(rawDiff) >= MAX_DIFF_SIZE:
        raise abdt_exception.LargeDiffException(
            "diff too big", len(rawDiff), MAX_DIFF_SIZE)

    if not rawDiff:
        raise abdt_exception.AbdUserException("no difference to review")

    d = phlcon_differential
    used_default_test_plan = False
    with phlsys_conduit.act_as_user_context(conduit, author):
        print "- updating revision " + str(wb.id)
        diffid = d.create_raw_diff(conduit, rawDiff).id
        d.update_revision(
            conduit, wb.id, diffid, [], "update")

    wb = abdt_workingbranch.pushStatus(
        gitContext,
        review_branch,
        wb,
        abdt_naming.WB_STATUS_OK)

    print "- commenting on revision " + str(wb.id)
    commenter = abdcmnt_commenter.Commenter(conduit, wb.id)
    commenter.updatedReview(review_branch.branch)
    if used_default_test_plan:
        commenter.usedDefaultTestPlan(wb.branch, _DEFAULT_TEST_PLAN)
=======
    rawDiff = branch.make_raw_diff()
    review_id = branch.review_id_or_none()
    review_id_str = str(review_id)
>>>>>>> 62bf7716

    print "- updating revision " + review_id_str
    conduit.update_revision(review_id, rawDiff, "update")

    branch.mark_ok_in_review()

    print "- commenting on revision " + review_id_str
    commenter = abdcmnt_commenter.Commenter(conduit, review_id)
    commenter.updatedReview(branch.review_branch_name())


def land(conduit, branch):
    print "landing " + branch.review_branch_name()
    name, email, user = abdt_conduitgit.getPrimaryNameEmailAndUserFromBranch(
        conduit, branch)

    review_id = branch.review_id_or_none()

    # compose the commit message
    message = conduit.get_commit_message(review_id)

    review_branch_name = branch.review_branch_name()
    base_branch_name = branch.base_branch_name()
    land_message = branch.land(name, email, message)

    print "- commenting on revision " + str(review_id)
    commenter = abdcmnt_commenter.Commenter(conduit, review_id)
    commenter.landedReview(
        review_branch_name,
        base_branch_name,
        land_message)

    conduit.close_revision(review_id)


def create_failed_review(conduit, branch, exception):
    user = abdt_conduitgit.getAnyUserFromBranch(conduit, branch)
    reviewid = conduit.create_empty_revision_as_user(user)
    commenter = abdcmnt_commenter.Commenter(conduit, reviewid)
    commenter.failedCreateReview(branch.review_branch_name(), exception)
    branch.mark_new_bad_in_review(reviewid)


def try_create_review(
        mailer, conduit, branch, plugin_manager, reporter, mail_on_fail):
    try:
        create_review(conduit, branch, plugin_manager)
    except abdt_exception.AbdUserException as e:
        print "failed to create:"
        print e
        try:
            create_failed_review(conduit, branch, e)
        except abdt_exception.NoUsersOnBranchException as e:
            print "failed to create failed review:"
            print e
            branch.mark_bad_pre_review()
            if mail_on_fail:
                reporter.no_users_on_branch(e.emails)
                mailer.noUsersOnBranch(
                    e.review_branch_name, e.base_name, e.emails)


def process_updated_branch(mailer, conduit, branch, plugin_manager, reporter):
    abdte = abdt_exception
    review_branch_name = branch.review_branch_name()
    if branch.is_new():
        print "create review for " + review_branch_name
        try_create_review(
            mailer,
            conduit,
            branch,
            plugin_manager,
            reporter,
            mail_on_fail=True)
    else:
        review_id = branch.review_id_or_none()
        commenter = abdcmnt_commenter.Commenter(conduit, review_id)
        if branch.is_status_bad_pre_review():
            print "try again to create review for " + review_branch_name
            has_new_commits = branch.has_new_commits()
            branch.clear_mark()
            try_create_review(
                mailer,
                conduit,
                branch,
                plugin_manager,
                reporter,
                mail_on_fail=has_new_commits)
        else:
            print "update review for " + review_branch_name
            try:
                update_review(conduit, branch)
            except abdte.LandingException as e:
                print "landing exception"
                branch.mark_bad_land()
                commenter.exception(e)
                conduit.set_requires_revision(review_id)
            except abdte.AbdUserException as e:
                print "user exception"
                branch.mark_bad_in_review()
                commenter.exception(e)


def process_abandoned_branch(conduit, branch):
    print "untracking abandoned branch: " + branch.review_branch_name()
    review_id = branch.review_id_or_none()
    if review_id is not None:
        commenter = abdcmnt_commenter.Commenter(conduit, review_id)
        commenter.abandonedBranch(branch.review_branch_name())
        # TODO: abandon the associated revision if not already
    branch.abandon()


def process_branches(branches, conduit, mailer, plugin_manager, reporter):
    for branch in branches:
        if branch.is_abandoned():
            process_abandoned_branch(conduit, branch)
        elif branch.is_null():
            pass  # TODO: should handle these
        else:
            reporter.start_branch(branch.review_branch_name())
            print "pending:", branch.review_branch_name()
            process_updated_branch(
                mailer, conduit, branch, plugin_manager, reporter)
            reporter.finish_branch(
                abdt_branch.calc_is_ok(branch),
                branch.review_id_or_none)


#------------------------------------------------------------------------------
# Copyright (C) 2012 Bloomberg L.P.
#
# Permission is hereby granted, free of charge, to any person obtaining a copy
# of this software and associated documentation files (the "Software"), to
# deal in the Software without restriction, including without limitation the
# rights to use, copy, modify, merge, publish, distribute, sublicense, and/or
# sell copies of the Software, and to permit persons to whom the Software is
# furnished to do so, subject to the following conditions:
#
# The above copyright notice and this permission notice shall be included in
# all copies or substantial portions of the Software.
#
# THE SOFTWARE IS PROVIDED "AS IS", WITHOUT WARRANTY OF ANY KIND, EXPRESS OR
# IMPLIED, INCLUDING BUT NOT LIMITED TO THE WARRANTIES OF MERCHANTABILITY,
# FITNESS FOR A PARTICULAR PURPOSE AND NONINFRINGEMENT.  IN NO EVENT SHALL THE
# AUTHORS OR COPYRIGHT HOLDERS BE LIABLE FOR ANY CLAIM, DAMAGES OR OTHER
# LIABILITY, WHETHER IN AN ACTION OF CONTRACT, TORT OR OTHERWISE, ARISING
# FROM, OUT OF OR IN CONNECTION WITH THE SOFTWARE OR THE USE OR OTHER DEALINGS
# IN THE SOFTWARE.
#------------------------------- END-OF-FILE ----------------------------------<|MERGE_RESOLUTION|>--- conflicted
+++ resolved
@@ -55,51 +55,12 @@
             raise abdt_exception.CommitMessageParseException(
                 errors=parsed.errors,
                 fields=parsed.fields,
-<<<<<<< HEAD
-                digest=makeMessageDigest(
-                    clone,
-                    review_branch.remote_base,
-                    review_branch.remote_branch))
-
-    rawDiff = phlgit_diff.raw_diff_range(
-        clone,
-        review_branch.remote_base,
-        review_branch.remote_branch,
-        _DIFF_CONTEXT_LINES)
-
-    # if the diff is too big then regen with less context
-    if len(rawDiff) >= MAX_DIFF_SIZE:
-        rawDiff = phlgit_diff.raw_diff_range(
-            clone,
-            review_branch.remote_base,
-            review_branch.remote_branch,
-            _LESS_DIFF_CONTEXT_LINES)
-
-    # if the diff is still too big then regen with no context
-    if len(rawDiff) >= MAX_DIFF_SIZE:
-        rawDiff = phlgit_diff.raw_diff_range(
-            clone, review_branch.remote_base, review_branch.remote_branch)
-
-    # if the diff is still too big then error
-    if len(rawDiff) >= MAX_DIFF_SIZE:
-        raise abdt_exception.LargeDiffException(
-            "diff too big", len(rawDiff), MAX_DIFF_SIZE)
+                digest=branch.make_message_digest())
+
+    rawDiff = branch.make_raw_diff()
 
     if not rawDiff:
         raise abdt_exception.AbdUserException("no difference to review")
-
-    revisionid = createDifferentialReview(
-        conduit, user, parsed, gitContext, review_branch, rawDiff)
-
-    if used_default_test_plan:
-        commenter = abdcmnt_commenter.Commenter(conduit, revisionid)
-        commenter.usedDefaultTestPlan(review_branch.branch, _DEFAULT_TEST_PLAN)
-
-=======
-                digest=branch.make_message_digest())
->>>>>>> 62bf7716
-
-    rawDiff = branch.make_raw_diff()
 
     revisionid = create_differential_review(
         conduit, user, parsed, branch, rawDiff)
@@ -161,59 +122,13 @@
     print "update_in_review"
 
     print "- creating diff"
-<<<<<<< HEAD
-    rawDiff = phlgit_diff.raw_diff_range(
-        clone, wb.remote_base, remoteBranch, _DIFF_CONTEXT_LINES)
-    if not rawDiff:
-        raise abdt_exception.AbdUserException(
-            "no difference from " + wb.base + " to " + wb.branch)
-
-    # if the diff is too big then regen with less context
-    # used_less_context = False
-    if len(rawDiff) >= MAX_DIFF_SIZE:
-        # used_less_context = True
-        rawDiff = phlgit_diff.raw_diff_range(
-            clone, wb.remote_base, remoteBranch, _LESS_DIFF_CONTEXT_LINES)
-
-    # if the diff is still too big then regen with no context
-    # used_no_context = False
-    if len(rawDiff) >= MAX_DIFF_SIZE:
-        # used_no_context = True
-        rawDiff = phlgit_diff.raw_diff_range(
-            clone, wb.remote_base, remoteBranch)
-
-    # if the diff is still too big then error
-    if len(rawDiff) >= MAX_DIFF_SIZE:
-        raise abdt_exception.LargeDiffException(
-            "diff too big", len(rawDiff), MAX_DIFF_SIZE)
+    rawDiff = branch.make_raw_diff()
 
     if not rawDiff:
         raise abdt_exception.AbdUserException("no difference to review")
 
-    d = phlcon_differential
-    used_default_test_plan = False
-    with phlsys_conduit.act_as_user_context(conduit, author):
-        print "- updating revision " + str(wb.id)
-        diffid = d.create_raw_diff(conduit, rawDiff).id
-        d.update_revision(
-            conduit, wb.id, diffid, [], "update")
-
-    wb = abdt_workingbranch.pushStatus(
-        gitContext,
-        review_branch,
-        wb,
-        abdt_naming.WB_STATUS_OK)
-
-    print "- commenting on revision " + str(wb.id)
-    commenter = abdcmnt_commenter.Commenter(conduit, wb.id)
-    commenter.updatedReview(review_branch.branch)
-    if used_default_test_plan:
-        commenter.usedDefaultTestPlan(wb.branch, _DEFAULT_TEST_PLAN)
-=======
-    rawDiff = branch.make_raw_diff()
     review_id = branch.review_id_or_none()
     review_id_str = str(review_id)
->>>>>>> 62bf7716
 
     print "- updating revision " + review_id_str
     conduit.update_revision(review_id, rawDiff, "update")
